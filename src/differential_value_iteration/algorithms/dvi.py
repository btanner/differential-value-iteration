"""Evaluation and Control implementations of Differential Value Iteration."""

import numpy as np
from absl import logging
from differential_value_iteration.algorithms import algorithm
from differential_value_iteration.environments import structure


class Evaluation(algorithm.Evaluation):
  """Differential Value Iteration for prediction."""

  def __init__(
      self,
      mrp: structure.MarkovRewardProcess,
      initial_values: np.ndarray,
      initial_r_bar: float,
      step_size: float,
      beta: float,
      synchronized: bool):
    self.mrp = mrp
    # Ensure internal value types match environment precision.
    self.initial_values = initial_values.copy().astype(mrp.rewards.dtype)
    self.initial_r_bar = mrp.rewards.dtype.type(initial_r_bar)
    self.step_size = mrp.rewards.dtype.type(step_size)
    self.beta = mrp.rewards.dtype.type(beta)

    self.index = 0
    self.synchronized = synchronized
    self.reset()

  def reset(self):
    self.current_values = self.initial_values.copy()
    self.r_bar = self.initial_r_bar

  def diverged(self) -> bool:
    if not np.isfinite(self.current_values).all():
      logging.warn('Current values not finite in DVI.')
      return True
    if not np.isfinite(self.r_bar):
      logging.warn('r_bar not finite in DVI.')
      return True
    return False

  def types_ok(self) -> bool:
    return self.r_bar.dtype == self.mrp.rewards.dtype and self.current_values.dtype == self.mrp.rewards.dtype

  def update(self) -> np.ndarray:
    if self.synchronized:
      return self.update_sync()
    return self.update_async()

  def update_sync(self) -> np.ndarray:
    changes = self.mrp.rewards - self.r_bar + np.dot(self.mrp.transitions,
                                                     self.current_values) - self.current_values
    self.current_values += self.step_size * changes
    self.r_bar += self.beta * np.sum(changes)
    return changes

  def update_async(self) -> np.ndarray:
    change = self.mrp.rewards[self.index] - self.r_bar + np.dot(
        self.mrp.transitions[self.index],
        self.current_values) - self.current_values[self.index]
    self.current_values[self.index] += self.step_size * change
    self.r_bar += self.beta * change
    self.index = (self.index + 1) % self.mrp.num_states
    return change

<<<<<<< HEAD
  def get_estimates(self):
    return {'v': self.current_values, 'r_bar': self.r_bar}
=======

class Control(algorithm.Evaluation):
  """Differential Value Iteration for control."""

  def __init__(
      self,
      mdp: structure.MarkovDecisionProcess,
      initial_values: np.ndarray,
      initial_r_bar: float,
      step_size: float,
      beta: float,
      synchronized: bool):
    self.mdp = mdp
    # Ensure internal value types match environment precision.
    self.initial_values = initial_values.copy().astype(mdp.rewards.dtype)
    self.initial_r_bar = mdp.rewards.dtype.type(initial_r_bar)
    self.step_size = mdp.rewards.dtype.type(step_size)
    self.beta = mdp.rewards.dtype.type(beta)

    self.index = 0
    self.synchronized = synchronized
    self.reset()

  def reset(self):
    self.current_values = self.initial_values.copy()
    self.r_bar = self.initial_r_bar

  def diverged(self) -> bool:
    if not np.isfinite(self.current_values).all():
      logging.warn('Current values not finite in DVI.')
      return True
    if not np.isfinite(self.r_bar):
      logging.warn('r_bar not finite in DVI.')
      return True
    return False

  def types_ok(self) -> bool:
    return self.r_bar.dtype == self.mdp.rewards.dtype and self.current_values.dtype == self.mdp.rewards.dtype

  def update(self) -> np.ndarray:
    if self.synchronized:
      return self.update_sync()
    return self.update_async()

  def update_sync(self) -> np.ndarray:
    # temp_s_by_a = np.zeros((self.num_states, self.num_actions))
    # for a in range(self.num_actions):
    #   temp_s_by_a[:, a] = self.r[a] - self.r_bar + np.dot(self.p[a],
    #                                                       self.v) - self.v
    temp_s_by_a = self.mdp.rewards - self.r_bar + np.dot(self.mdp.transitions,
                                                         self.current_values) - self.current_values
    changes = np.max(temp_s_by_a, axis=0)
    self.current_values += self.step_size * changes
    self.r_bar += self.beta * np.sum(changes)

    return changes

  def update_async(self) -> np.ndarray:
    # temp_a = np.zeros(self.num_actions)
    # for a in range(self.num_actions):
    #   temp_a[a] = self.r[a][idx] - self.r_bar + np.dot(self.p[a][idx], self.v) - \
    #               self.v[idx]
    # delta = np.max(temp_a)
    # self.v[idx] += self.alpha * delta
    # self.r_bar += self.beta * delta
    temp_a = self.mdp.rewards[:, self.index] - self.r_bar + np.dot(
        self.mdp.transitions[:, self.index], self.current_values) - \
             self.current_values[self.index]
    change = np.max(temp_a)
    self.current_values[self.index] += self.step_size * change
    self.r_bar += self.beta * change
    self.index = (self.index + 1) % self.mdp.num_states
    return change
>>>>>>> 157d6a1d
<|MERGE_RESOLUTION|>--- conflicted
+++ resolved
@@ -65,10 +65,9 @@
     self.index = (self.index + 1) % self.mrp.num_states
     return change
 
-<<<<<<< HEAD
   def get_estimates(self):
     return {'v': self.current_values, 'r_bar': self.r_bar}
-=======
+
 
 class Control(algorithm.Evaluation):
   """Differential Value Iteration for control."""
@@ -142,4 +141,6 @@
     self.r_bar += self.beta * change
     self.index = (self.index + 1) % self.mdp.num_states
     return change
->>>>>>> 157d6a1d
+  
+  def get_estimates(self):
+    return {'v': self.current_values, 'r_bar': self.r_bar}
